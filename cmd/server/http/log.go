--- conflicted
+++ resolved
@@ -31,11 +31,7 @@
 		// request duration in miliseconds
 		duration := time.Since(start).Nanoseconds() / 1e6
 		statusCode := statusWriter.statusCode
-<<<<<<< HEAD
-		requestID := getRequestID(r)
-		subject := UserFromContext(r.Context())
-=======
->>>>>>> 155eee78
+
 		fields := []interface{}{
 			"req", struct {
 				URL     string            `json:"url,omitempty"`
