package kubernetes

import (
	"context"

	"github.com/lunarway/release-manager/internal/http"
	"github.com/lunarway/release-manager/internal/log"
	appsv1 "k8s.io/api/apps/v1"
	metav1 "k8s.io/apimachinery/pkg/apis/meta/v1"
	"k8s.io/apimachinery/pkg/watch"
	"k8s.io/client-go/kubernetes"
	deploymentutil "k8s.io/kubernetes/pkg/controller/deployment/util"
)

func (c *Client) HandleNewDeployments(ctx context.Context) error {
	watcher, err := c.clientset.AppsV1().Deployments("").Watch(ctx, metav1.ListOptions{})
	if err != nil {
		return err
	}
	for {
		select {
		case <-ctx.Done():
			watcher.Stop()
		case e, ok := <-watcher.ResultChan():
			if !ok {
				return ErrWatcherClosed
			}
			if e.Object == nil {
				continue
			}
			if e.Type == watch.Deleted {
				continue
			}
			deploy, ok := e.Object.(*appsv1.Deployment)
			if !ok {
				continue
			}
			if !isDeploymentCorrectlyAnnotated(deploy) {
				continue
			}

			// Avoid reporting on pods that has been marked for termination
			if isDeploymentMarkedForTermination(deploy) {
				continue
			}

			// Check the received event, and determine whether or not this was a successful deployment.
<<<<<<< HEAD
			ok = isDeploymentSuccessful(deploy)
			if err != nil {
				return err
=======
			if !isDeploymentSuccessful(deploy) {
				continue
>>>>>>> 7700a7ce
			}

			// In-order to minimize messages and only return events when new releases is detected, we add
			// a new annotation to the Deployment.
			// When we initially apply a Deployment the lunarway.com/artifact-id annotations SHOULD be set.
			// Further the observed-artifact-id is an annotation managed by the daemon and will initially be "".
			// In this state we annotate the Deployment with the current artifact-id as the observed.
			// When we update a Deployment we also update the artifact-id, e.g. now observed and actual artifact id
			// is different. In this case we want to notify, and update the observed with the current artifact id.
			// This also eliminates messages when a pod is deleted. As the two annotations will be equal.
			if deploy.Annotations["lunarway.com/observed-artifact-id"] == deploy.Annotations["lunarway.com/artifact-id"] {
				continue
			}

<<<<<<< HEAD
			// In-order to minimize messages and only return events when new releases is detected, we add
			// a new annotation to the Deployment. This annotations tells provides the daemon with some valuable
			// information about the artifacts running.
			// When we initially apply a Deployment the lunarway.com/artifact-id annotations SHOULD be set.
			// Further the observed-artifact-id is an annotation managed by the daemon and will initially be "".
			// In this state we annotate the Deployment with the current artifact-id as the observed.
			// When we update a Deployment we also update the artifact-id, e.g. now observed and actual artifact id
			// is different. In this case we want to notify, and update the observed with the current artifact id.
			// This also eliminates messages when a pod is deleted. As the two annotations will be equal.
			if deploy.Annotations["lunarway.com/observed-artifact-id"] == deploy.Annotations["lunarway.com/artifact-id"] {
				continue
			}

=======
>>>>>>> 7700a7ce
			// Annotate the Deployment to be able to skip it next time
			err = annotateDeployment(ctx, c.clientset, deploy)
			if err != nil {
				log.Errorf("Unable to annotate Deployment: %v", err)
				continue
			}

			// Notify the release-manager with the successful deployment event.
			err = c.exporter.SendSuccessfulReleaseEvent(ctx, http.ReleaseEvent{
				Name:          deploy.Name,
				Namespace:     deploy.Namespace,
				ResourceType:  "Deployment",
				ArtifactID:    deploy.Annotations["lunarway.com/artifact-id"],
				AuthorEmail:   deploy.Annotations["lunarway.com/author"],
				AvailablePods: deploy.Status.AvailableReplicas,
				DesiredPods:   *deploy.Spec.Replicas,
			})
		}
	}
}

func isDeploymentSuccessful(d *appsv1.Deployment) bool {
	return deploymentutil.DeploymentComplete(d, &d.Status)
}

func isDeploymentCorrectlyAnnotated(deploy *appsv1.Deployment) bool {
	// Just continue if this pod is not controlled by the release manager
	if !(deploy.Annotations["lunarway.com/controlled-by-release-manager"] == "true") {
		return false
	}

	// Just discard the event if there's no artifact id
	if deploy.Annotations["lunarway.com/artifact-id"] == "" {
		log.Errorf("artifact-id missing in deployment: namespace '%s' name '%s'", deploy.Namespace, deploy.Name)
		return false
	}

	if deploy.Annotations["lunarway.com/author"] == "" {
		log.Errorf("author missing in deployment: namespace '%s' name '%s'", deploy.Namespace, deploy.Name)
		return false
	}
	return true
}

// Avoid reporting on pods that has been marked for termination
func isDeploymentMarkedForTermination(deploy *appsv1.Deployment) bool {
	return deploy.DeletionTimestamp != nil
}

// Annotates the DaemonSet with the observed-artifact-id. This is used to differentiate new releases from pod deletion events.
func annotateDeployment(ctx context.Context, c *kubernetes.Clientset, d *appsv1.Deployment) error {
	d.Annotations["lunarway.com/observed-artifact-id"] = d.Annotations["lunarway.com/artifact-id"]
	_, err := c.AppsV1().Deployments(d.Namespace).Update(ctx, d, metav1.UpdateOptions{})
	if err != nil {
		return err
	}
	return nil
}<|MERGE_RESOLUTION|>--- conflicted
+++ resolved
@@ -45,14 +45,8 @@
 			}
 
 			// Check the received event, and determine whether or not this was a successful deployment.
-<<<<<<< HEAD
-			ok = isDeploymentSuccessful(deploy)
-			if err != nil {
-				return err
-=======
 			if !isDeploymentSuccessful(deploy) {
 				continue
->>>>>>> 7700a7ce
 			}
 
 			// In-order to minimize messages and only return events when new releases is detected, we add
@@ -67,22 +61,6 @@
 				continue
 			}
 
-<<<<<<< HEAD
-			// In-order to minimize messages and only return events when new releases is detected, we add
-			// a new annotation to the Deployment. This annotations tells provides the daemon with some valuable
-			// information about the artifacts running.
-			// When we initially apply a Deployment the lunarway.com/artifact-id annotations SHOULD be set.
-			// Further the observed-artifact-id is an annotation managed by the daemon and will initially be "".
-			// In this state we annotate the Deployment with the current artifact-id as the observed.
-			// When we update a Deployment we also update the artifact-id, e.g. now observed and actual artifact id
-			// is different. In this case we want to notify, and update the observed with the current artifact id.
-			// This also eliminates messages when a pod is deleted. As the two annotations will be equal.
-			if deploy.Annotations["lunarway.com/observed-artifact-id"] == deploy.Annotations["lunarway.com/artifact-id"] {
-				continue
-			}
-
-=======
->>>>>>> 7700a7ce
 			// Annotate the Deployment to be able to skip it next time
 			err = annotateDeployment(ctx, c.clientset, deploy)
 			if err != nil {
