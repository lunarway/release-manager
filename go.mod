module github.com/lunarway/release-manager

go 1.20

require (
	github.com/HdrHistogram/hdrhistogram-go v1.1.2 // indirect
	github.com/aws/aws-sdk-go v1.44.136
	github.com/cyphar/filepath-securejoin v0.2.4
	github.com/dustin/go-humanize v1.0.0
	github.com/go-git/go-git/v5 v5.11.0
	github.com/google/uuid v1.3.0
	github.com/johannesboyne/gofakes3 v0.0.0-20221110173912-32fb85c5aed6
	github.com/makasim/amqpextra v1.1.0
	github.com/manifoldco/promptui v0.9.0
	github.com/nlopes/slack v0.6.0
	github.com/opentracing/opentracing-go v1.2.0
	github.com/pkg/browser v0.0.0-20210911075715-681adbf594b8
	github.com/pkg/errors v0.9.1
	github.com/prometheus/client_golang v1.14.0
	github.com/rabbitmq/amqp091-go v1.5.0
	github.com/spf13/cobra v1.6.1
	github.com/spf13/pflag v1.0.5
	github.com/stretchr/testify v1.9.0
	github.com/uber/jaeger-client-go v2.30.0+incompatible
	github.com/uber/jaeger-lib v2.4.1+incompatible
	go.uber.org/multierr v1.8.0
	go.uber.org/zap v1.23.0
	golang.org/x/oauth2 v0.13.0
	gopkg.in/go-playground/webhooks.v5 v5.17.0
	gopkg.in/yaml.v2 v2.4.0
	k8s.io/api v0.25.4
	k8s.io/apimachinery v0.25.4
	k8s.io/client-go v0.25.4
)

require github.com/gorilla/mux v1.8.0

require (
	dario.cat/mergo v1.0.0 // indirect
	github.com/cloudflare/circl v1.3.3 // indirect
	github.com/golang/groupcache v0.0.0-20210331224755-41bb18bfe9da // indirect
	github.com/pjbgf/sha1cd v0.3.0 // indirect
	github.com/skeema/knownhosts v1.2.1 // indirect
	golang.org/x/mod v0.12.0 // indirect
)

require (
	github.com/Microsoft/go-winio v0.6.1 // indirect
	github.com/ProtonMail/go-crypto v0.0.0-20230828082145-3c4c8a2d2371 // indirect
	github.com/PuerkitoBio/purell v1.1.1 // indirect
	github.com/PuerkitoBio/urlesc v0.0.0-20170810143723-de5bf2ad4578 // indirect
	github.com/beorn7/perks v1.0.1 // indirect
	github.com/cespare/xxhash/v2 v2.1.2 // indirect
	github.com/chzyer/readline v0.0.0-20180603132655-2972be24d48e // indirect
	github.com/davecgh/go-spew v1.1.1 // indirect
	github.com/decred/dcrd/dcrec/secp256k1/v4 v4.2.0 // indirect
	github.com/emicklei/go-restful/v3 v3.8.0 // indirect
	github.com/emirpasic/gods v1.18.1 // indirect
	github.com/go-git/gcfg v1.5.1-0.20230307220236-3a3c6141e376 // indirect
	github.com/go-git/go-billy/v5 v5.5.0 // indirect
	github.com/go-logr/logr v1.2.3 // indirect
	github.com/go-openapi/jsonpointer v0.19.5 // indirect
	github.com/go-openapi/jsonreference v0.19.5 // indirect
	github.com/go-openapi/swag v0.19.14 // indirect
	github.com/goccy/go-json v0.10.2 // indirect
	github.com/gogo/protobuf v1.3.2 // indirect
	github.com/golang/protobuf v1.5.3 // indirect
	github.com/google/gnostic v0.5.7-v3refs // indirect
	github.com/google/go-cmp v0.6.0 // indirect
	github.com/google/gofuzz v1.1.0 // indirect
	github.com/gorilla/websocket v1.4.2 // indirect
	github.com/imdario/mergo v0.3.12 // indirect
	github.com/inconshreveable/mousetrap v1.0.1 // indirect
	github.com/jbenet/go-context v0.0.0-20150711004518-d14ea06fba99 // indirect
	github.com/jmespath/go-jmespath v0.4.0 // indirect
	github.com/josharian/intern v1.0.0 // indirect
	github.com/json-iterator/go v1.1.12 // indirect
	github.com/kevinburke/ssh_config v1.2.0 // indirect
	github.com/lestrrat-go/blackmagic v1.0.2 // indirect
	github.com/lestrrat-go/httpcc v1.0.1 // indirect
	github.com/lestrrat-go/httprc v1.0.5 // indirect
	github.com/lestrrat-go/iter v1.0.2 // indirect
	github.com/lestrrat-go/jwx/v2 v2.0.21
	github.com/lestrrat-go/option v1.0.1 // indirect
	github.com/mailru/easyjson v0.7.6 // indirect
	github.com/matttproud/golang_protobuf_extensions v1.0.2-0.20181231171920-c182affec369 // indirect
	github.com/modern-go/concurrent v0.0.0-20180306012644-bacd9c7ef1dd // indirect
	github.com/modern-go/reflect2 v1.0.2 // indirect
	github.com/munnerz/goautoneg v0.0.0-20191010083416-a7dc8b61c822 // indirect
	github.com/pmezard/go-difflib v1.0.0 // indirect
	github.com/prometheus/client_model v0.3.0 // indirect
	github.com/prometheus/common v0.37.0 // indirect
	github.com/prometheus/procfs v0.8.0 // indirect
	github.com/ryszard/goskiplist v0.0.0-20150312221310-2dfbae5fcf46 // indirect
	github.com/segmentio/asm v1.2.0 // indirect
	github.com/sergi/go-diff v1.1.0 // indirect
	github.com/shabbyrobe/gocovmerge v0.0.0-20180507124511-f6ea450bfb63 // indirect
<<<<<<< HEAD
	github.com/stretchr/objx v0.5.0 // indirect
	github.com/xanzy/ssh-agent v0.3.3 // indirect
	go.uber.org/atomic v1.9.0 // indirect
	golang.org/x/crypto v0.17.0 // indirect
	golang.org/x/net v0.19.0 // indirect
	golang.org/x/sys v0.15.0 // indirect
	golang.org/x/term v0.15.0 // indirect
=======
	github.com/stretchr/objx v0.5.2 // indirect
	github.com/xanzy/ssh-agent v0.3.0 // indirect
	go.uber.org/atomic v1.9.0 // indirect
	golang.org/x/crypto v0.21.0 // indirect
	golang.org/x/net v0.21.0 // indirect
	golang.org/x/sys v0.18.0 // indirect
	golang.org/x/term v0.18.0 // indirect
>>>>>>> df080948
	golang.org/x/text v0.14.0
	golang.org/x/time v0.0.0-20220210224613-90d013bbcef8 // indirect
	golang.org/x/tools v0.13.0 // indirect
	google.golang.org/appengine v1.6.7 // indirect
	google.golang.org/protobuf v1.31.0 // indirect
	gopkg.in/inf.v0 v0.9.1 // indirect
	gopkg.in/warnings.v0 v0.1.2 // indirect
	gopkg.in/yaml.v3 v3.0.1 // indirect
	k8s.io/klog/v2 v2.70.1 // indirect
	k8s.io/kube-openapi v0.0.0-20220803162953-67bda5d908f1 // indirect
	k8s.io/utils v0.0.0-20220728103510-ee6ede2d64ed // indirect
	sigs.k8s.io/json v0.0.0-20220713155537-f223a00ba0e2 // indirect
	sigs.k8s.io/structured-merge-diff/v4 v4.2.3 // indirect
	sigs.k8s.io/yaml v1.2.0 // indirect
)<|MERGE_RESOLUTION|>--- conflicted
+++ resolved
@@ -95,23 +95,13 @@
 	github.com/segmentio/asm v1.2.0 // indirect
 	github.com/sergi/go-diff v1.1.0 // indirect
 	github.com/shabbyrobe/gocovmerge v0.0.0-20180507124511-f6ea450bfb63 // indirect
-<<<<<<< HEAD
-	github.com/stretchr/objx v0.5.0 // indirect
+	github.com/stretchr/objx v0.5.2 // indirect
 	github.com/xanzy/ssh-agent v0.3.3 // indirect
-	go.uber.org/atomic v1.9.0 // indirect
-	golang.org/x/crypto v0.17.0 // indirect
-	golang.org/x/net v0.19.0 // indirect
-	golang.org/x/sys v0.15.0 // indirect
-	golang.org/x/term v0.15.0 // indirect
-=======
-	github.com/stretchr/objx v0.5.2 // indirect
-	github.com/xanzy/ssh-agent v0.3.0 // indirect
 	go.uber.org/atomic v1.9.0 // indirect
 	golang.org/x/crypto v0.21.0 // indirect
 	golang.org/x/net v0.21.0 // indirect
 	golang.org/x/sys v0.18.0 // indirect
 	golang.org/x/term v0.18.0 // indirect
->>>>>>> df080948
 	golang.org/x/text v0.14.0
 	golang.org/x/time v0.0.0-20220210224613-90d013bbcef8 // indirect
 	golang.org/x/tools v0.13.0 // indirect
