--- conflicted
+++ resolved
@@ -60,15 +60,9 @@
 const (
 	StageIDBuild      StageID = "build"
 	StageIDTest       StageID = "test"
-<<<<<<< HEAD
-	StageIDSnykCode   StageID = "snyk-code"
-	StageIDSnykDocker StageID = "snyk-docker"
-	StageIDPush       StageID = "push"
-=======
 	StageIDPush       StageID = "push"
 	StageIDSnykCode   StageID = "snyk-code"
 	StageIDSnykDocker StageID = "snyk-docker"
->>>>>>> 3a6acd7e
 )
 
 type Stage struct {
