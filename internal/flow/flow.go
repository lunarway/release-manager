--- conflicted
+++ resolved
@@ -218,17 +218,6 @@
 func calculateTotalVulnerabilties(s artifact.Spec, field func(artifact.VulnerabilityResult) int) int64 {
 	result := float64(0)
 	for _, stage := range s.Stages {
-<<<<<<< HEAD
-		if stage.ID == artifact.StageIDSnykCode {
-			data := stage.Data.(map[string]interface{})
-			vulnerabilities := data["vulnerabilities"].(map[string]interface{})
-			result += vulnerabilities[severity].(float64)
-		}
-		if stage.ID == artifact.StageIDSnykDocker {
-			data := stage.Data.(map[string]interface{})
-			vulnerabilities := data["vulnerabilities"].(map[string]interface{})
-			result += vulnerabilities[severity].(float64)
-=======
 		var vulnerabilities artifact.VulnerabilityResult
 		if stage.ID == artifact.StageIDSnykCode {
 			data := stage.Data.(artifact.SnykCodeData)
@@ -237,7 +226,6 @@
 		if stage.ID == artifact.StageIDSnykDocker {
 			data := stage.Data.(artifact.SnykDockerData)
 			vulnerabilities = data.Vulnerabilities
->>>>>>> 3a6acd7e
 		}
 		result += float64(field(vulnerabilities))
 	}
