package flow

import (
	"archive/zip"
	"bytes"
	"context"
	"crypto/md5"
	"encoding/base64"
	"fmt"
	"io/ioutil"
	"net/http"
	"os"
	"path"
	"path/filepath"
	"time"

	"github.com/lunarway/release-manager/internal/artifact"
	"github.com/lunarway/release-manager/internal/copy"
	"github.com/lunarway/release-manager/internal/git"
	httpinternal "github.com/lunarway/release-manager/internal/http"
	"github.com/lunarway/release-manager/internal/log"
	"github.com/lunarway/release-manager/internal/slack"
	"github.com/lunarway/release-manager/internal/tracing"
	"github.com/lunarway/release-manager/internal/try"
	"github.com/pkg/errors"
)

var (
	ErrUnknownEnvironment            = errors.New("unknown environment")
	ErrNamespaceNotAllowedByArtifact = errors.New("namespace not allowed by artifact")
	ErrUnknownConfiguration          = errors.New("unknown configuration")
	ErrNothingToRelease              = errors.New("nothing to release")
	ErrReleaseProhibited             = errors.New("release prohibited")
)

type Service struct {
	ArtifactFileName string
	UserMappings     map[string]string
	Slack            *slack.Client
	Git              *git.Service
	Tracer           tracing.Tracer
	CanRelease       func(ctx context.Context, svc, branch, env string) (bool, error)
	Storage          ArtifactReadStorage

	PublishPromote           func(context.Context, PromoteEvent) error
	PublishRollback          func(context.Context, RollbackEvent) error
	PublishReleaseArtifactID func(context.Context, ReleaseArtifactIDEvent) error
	PublishReleaseBranch     func(context.Context, ReleaseBranchEvent) error

	MaxRetries int

	// NotifyReleaseHook is triggered in a Go routine when a release is completed.
	// The context.Context is cancelled if the originating flow call is cancelled.
	NotifyReleaseHook func(ctx context.Context, options NotifyReleaseOptions)
}

type NotifyReleaseOptions struct {
	Environment string
	Namespace   string
	Service     string
	Releaser    string
	Spec        artifact.Spec
}

// retry tries the function f until max attempts is reached
// If f returns a true bool or a nil error retries are stopped and the error is
// returned.
func (s *Service) retry(ctx context.Context, f func(context.Context, int) (bool, error)) error {
	return try.Do(ctx, s.Tracer, s.MaxRetries, func(ctx context.Context, attempt int) (bool, error) {
		stop, err := f(ctx, attempt)
		if err != nil {
			if errors.Cause(err) == git.ErrBranchBehindOrigin {
				log.WithContext(ctx).Infof("flow/retry: master repo not aligned with origin. Syncing and retrying")
				err := s.Git.SyncMaster(ctx)
				if err != nil {
					return false, errors.WithMessage(err, "sync master")
				}
			}
		}
		return stop, err
	})
}

type Environment struct {
	Tag                   string    `json:"tag,omitempty"`
	Committer             string    `json:"committer,omitempty"`
	Author                string    `json:"author,omitempty"`
	Message               string    `json:"message,omitempty"`
	Date                  time.Time `json:"date,omitempty"`
	BuildURL              string    `json:"buildUrl,omitempty"`
	HighVulnerabilities   int64     `json:"highVulnerabilities,omitempty"`
	MediumVulnerabilities int64     `json:"mediumVulnerabilities,omitempty"`
	LowVulnerabilities    int64     `json:"lowVulnerabilities,omitempty"`
}

type StatusResponse struct {
	DefaultNamespaces bool        `json:"defaultNamespaces,omitempty"`
	Dev               Environment `json:"dev,omitempty"`
	Staging           Environment `json:"staging,omitempty"`
	Prod              Environment `json:"prod,omitempty"`
}

type Actor struct {
	Email string
	Name  string
}

func (s *Service) Status(ctx context.Context, namespace, service string) (StatusResponse, error) {
	span, ctx := s.Tracer.FromCtx(ctx, "flow.Status")
	defer span.Finish()

	defaultNamespaces := namespace == ""
	defaultNamespace := func(env string) string {
		if defaultNamespaces {
			return env
		}
		return namespace
	}
	span, _ = s.Tracer.FromCtx(ctx, "artifact spec for environment")
	span.SetTag("env", "dev")
	devSpec, err := s.releaseSpecification(ctx, releaseLocation{
		Environment: "dev",
		Service:     service,
		Namespace:   defaultNamespace("dev"),
	})
	if err != nil {
		cause := errors.Cause(err)
		if cause != artifact.ErrFileNotFound && cause != artifact.ErrNotParsable && cause != artifact.ErrUnknownFields {
			return StatusResponse{}, errors.WithMessage(err, "locate source spec for env dev")
		}
	}
	defer span.Finish()

	span, _ = s.Tracer.FromCtx(ctx, "artifact spec for environment")
	span.SetTag("env", "staging")
	stagingSpec, err := s.releaseSpecification(ctx, releaseLocation{
		Environment: "staging",
		Service:     service,
		Namespace:   defaultNamespace("staging"),
	})
	if err != nil {
		cause := errors.Cause(err)
		if cause != artifact.ErrFileNotFound && cause != artifact.ErrNotParsable && cause != artifact.ErrUnknownFields {
			return StatusResponse{}, errors.WithMessage(err, "locate source spec for env staging")
		}
	}
	defer span.Finish()

	span, _ = s.Tracer.FromCtx(ctx, "artifact spec for environment")
	span.SetTag("env", "prod")
	prodSpec, err := s.releaseSpecification(ctx, releaseLocation{
		Environment: "prod",
		Service:     service,
		Namespace:   defaultNamespace("prod"),
	})
	if err != nil {
		cause := errors.Cause(err)
		if cause != artifact.ErrFileNotFound && cause != artifact.ErrNotParsable && cause != artifact.ErrUnknownFields {
			return StatusResponse{}, errors.WithMessage(err, "locate source spec for env prod")
		}
	}
	defer span.Finish()

	return StatusResponse{
		DefaultNamespaces: defaultNamespaces,
		Dev: Environment{
			Tag:                   devSpec.ID,
			Committer:             devSpec.Application.CommitterName,
			Author:                devSpec.Application.AuthorName,
			Message:               devSpec.Application.Message,
			Date:                  devSpec.CI.End,
			BuildURL:              devSpec.CI.JobURL,
			HighVulnerabilities:   calculateTotalVulnerabilties("high", devSpec),
			MediumVulnerabilities: calculateTotalVulnerabilties("medium", devSpec),
			LowVulnerabilities:    calculateTotalVulnerabilties("low", devSpec),
		},
		Staging: Environment{
			Tag:                   stagingSpec.ID,
			Committer:             stagingSpec.Application.CommitterName,
			Author:                stagingSpec.Application.AuthorName,
			Message:               stagingSpec.Application.Message,
			Date:                  stagingSpec.CI.End,
			BuildURL:              stagingSpec.CI.JobURL,
			HighVulnerabilities:   calculateTotalVulnerabilties("high", stagingSpec),
			MediumVulnerabilities: calculateTotalVulnerabilties("medium", stagingSpec),
			LowVulnerabilities:    calculateTotalVulnerabilties("low", stagingSpec),
		},
		Prod: Environment{
			Tag:                   prodSpec.ID,
			Committer:             prodSpec.Application.CommitterName,
			Author:                prodSpec.Application.AuthorName,
			Message:               prodSpec.Application.Message,
			Date:                  prodSpec.CI.End,
			BuildURL:              prodSpec.CI.JobURL,
			HighVulnerabilities:   calculateTotalVulnerabilties("high", prodSpec),
			MediumVulnerabilities: calculateTotalVulnerabilties("medium", prodSpec),
			LowVulnerabilities:    calculateTotalVulnerabilties("low", prodSpec),
		},
	}, nil
}

func calculateTotalVulnerabilties(severity string, s artifact.Spec) int64 {
	result := float64(0)
	for _, stage := range s.Stages {
		if stage.ID == "snyk-code" {
			data := stage.Data.(map[string]interface{})
			vulnerabilities := data["vulnerabilities"].(map[string]interface{})
			result += vulnerabilities[severity].(float64)
		}
		if stage.ID == "snyk-docker" {
			data := stage.Data.(map[string]interface{})
			vulnerabilities := data["vulnerabilities"].(map[string]interface{})
			result += vulnerabilities[severity].(float64)
		}
	}
	return int64(result + 0.5)
}

type releaseLocation struct {
	Environment string
	Namespace   string
	Service     string
}

func (s *Service) releaseSpecification(ctx context.Context, location releaseLocation) (artifact.Spec, error) {
	return artifact.Get(path.Join(releasePath(s.Git.MasterPath(), location.Service, location.Environment, location.Namespace), s.ArtifactFileName))
}

func envSpec(root, artifactFileName, service, env, namespace string) (artifact.Spec, error) {
	return artifact.Get(path.Join(releasePath(root, service, env, namespace), artifactFileName))
}

func srcPath(root, service, branch, env string) string {
	return path.Join(artifactPath(root, service, branch), env)
}

func artifactPath(root, service, branch string) string {
	return path.Join(root, "artifacts", service, branch)
}

func releasePath(root, service, env, namespace string) string {
	return path.Join(root, env, "releases", namespace, service)
}

// PushArtifact pushes an artifact into the configuration repository.
//
// The resourceRoot specifies the path to the artifact files. All files in this
// path will be pushed.
func PushArtifact(ctx context.Context, gitSvc *git.Service, artifactFileName, resourceRoot string) (string, error) {
	artifactSpecPath := path.Join(resourceRoot, artifactFileName)
	artifactSpec, err := artifact.Get(artifactSpecPath)
	if err != nil {
		return "", errors.WithMessagef(err, "path '%s'", artifactSpecPath)
	}
	artifactConfigRepoPath, close, err := git.TempDir(ctx, gitSvc.Tracer, "k8s-config-artifact")
	if err != nil {
		return "", err
	}
	defer close(ctx)
	// fmt.Printf is used for logging as this is called from artifact cli only
	fmt.Printf("Checkout config repository from '%s' into '%s'\n", gitSvc.ConfigRepoURL, resourceRoot)
	listFiles(resourceRoot)
	_, err = gitSvc.Clone(ctx, artifactConfigRepoPath)
	if err != nil {
		return "", errors.WithMessage(err, "clone config repo")
	}
	destinationPath := artifactPath(artifactConfigRepoPath, artifactSpec.Service, artifactSpec.Application.Branch)
	fmt.Printf("Artifacts destination '%s'\n", destinationPath)
	listFiles(destinationPath)
	fmt.Printf("Removing existing files\n")
	err = os.RemoveAll(destinationPath)
	if err != nil {
		return "", errors.WithMessage(err, fmt.Sprintf("remove destination path '%s'", destinationPath))
	}
	err = os.MkdirAll(destinationPath, os.ModePerm)
	if err != nil {
		return "", errors.WithMessage(err, fmt.Sprintf("create destination dir '%s'", destinationPath))
	}
	fmt.Printf("Copy configuration into destination\n")
	err = copy.CopyDir(ctx, resourceRoot, destinationPath)
	if err != nil {
		return "", errors.WithMessage(err, fmt.Sprintf("copy resources from '%s' to '%s'", resourceRoot, destinationPath))
	}
	listFiles(destinationPath)
	artifactID := artifactSpec.ID
	authorName := artifactSpec.Application.AuthorName
	authorEmail := artifactSpec.Application.AuthorEmail
	commitMsg := git.ArtifactCommitMessage(artifactSpec.Service, artifactID, authorEmail)
	fmt.Printf("Committing changes\n")
	err = gitSvc.SignedCommit(ctx, destinationPath, ".", authorName, authorEmail, commitMsg)
	if err != nil {
		if err == git.ErrNothingToCommit {
			return artifactSpec.ID, nil
		}
		return "", errors.WithMessage(err, "commit files")
	}
	return artifactSpec.ID, nil
}

// PushArtifactToReleaseManager pushes an artifact to the release manager
func PushArtifactToReleaseManager(ctx context.Context, releaseManagerClient *httpinternal.Client, artifactFileName, resourceRoot string) (string, error) {
	artifactSpecPath := path.Join(resourceRoot, artifactFileName)
	artifactSpec, err := artifact.Get(artifactSpecPath)
	if err != nil {
		return "", errors.WithMessagef(err, "path '%s'", artifactSpecPath)
	}

	files := listFiles(resourceRoot)

	zipContent, err := zipFiles(files)
	if err != nil {
		return "", errors.WithMessage(err, "zip artifact failed")
	}
	log.WithFields("artifactID", artifactSpec.ID, "artifactFiles", files).Infof("artifact zip created for %s", artifactSpec.ID)

	zipMD5 := md5.New()
	_, err = zipMD5.Write(zipContent)
	if err != nil {
		return "", errors.Wrap(err, "calculate md5 hash")
	}
	zipMD5s := base64.StdEncoding.EncodeToString(zipMD5.Sum(nil))

	log.WithFields("artifactID", artifactSpec.ID, "artifactFiles", files).Infof("calculated zip md5: %x", zipMD5s)

	path, err := releaseManagerClient.URL(fmt.Sprintf("artifacts/create"))
	if err != nil {
		return "", errors.WithMessage(err, "push artifact URL generation failed")
	}

	resp := httpinternal.ArtifactUploadResponse{}
	err = releaseManagerClient.Do(http.MethodPost, path, httpinternal.ArtifactUploadRequest{
		Artifact: artifactSpec,
		MD5:      zipMD5s,
	}, &resp)
	if err != nil {
		return "", errors.WithMessage(err, "create artifact request failed")
	}
	log.WithFields("artifactID", artifactSpec.ID, "uploadURL", resp.ArtifactUploadURL).Infof("artifact upload URL created for %s", artifactSpec.ID)

	err = uploadFile(resp.ArtifactUploadURL, zipContent, artifactSpec, string(zipMD5s))
	if err != nil {
		return "", errors.WithMessage(err, "upload artifact failed")
	}

	log.WithFields("artifactID", artifactSpec.ID).Infof("uploaded artifact %s", artifactSpec.ID)

	return artifactSpec.ID, nil
}

func listFiles(path string) []fileInfo {
	var files []fileInfo
	fmt.Printf("Files in path '%s'\n", path)
	err := filepath.Walk(path,
		func(filePath string, info os.FileInfo, err error) error {
			if err != nil {
				fmt.Printf("failed to walk dir: %v\n", err)
				return nil
			}
			if !info.IsDir() {
				fullPath, err := filepath.Abs(filePath)
				if err != nil {
					fmt.Printf("failed to generate absolute path for %s: %v\n", filePath, err)
					return nil
				}
				relativePath, err := filepath.Rel(path, filePath)
				if err != nil {
					fmt.Printf("failed to generate relative path for %s: %v\n", filePath, err)
					return nil
				}
				files = append(files, fileInfo{
					fullPath:     fullPath,
					relativePath: relativePath,
				})
			}
			fmt.Printf("  %s\n", filePath)
			return nil
		})
	if err != nil {
		fmt.Printf("failed to read dir: %v\n", err)
	}
	return files
}

type fileInfo struct {
	fullPath     string
	relativePath string
}

func (s *Service) notifyRelease(ctx context.Context, opts NotifyReleaseOptions) {
	span, ctx := s.Tracer.FromCtx(ctx, "flow.notifyRelease")
	defer span.Finish()
	if s.NotifyReleaseHook != nil {
		go s.NotifyReleaseHook(noCancel{ctx: ctx}, opts)
	}
}

// noCancel is a context.Context that does not propagate cancellations.
type noCancel struct {
	ctx context.Context
}

func (c noCancel) Deadline() (time.Time, bool)       { return time.Time{}, false }
func (c noCancel) Done() <-chan struct{}             { return nil }
func (c noCancel) Err() error                        { return nil }
func (c noCancel) Value(key interface{}) interface{} { return c.ctx.Value(key) }

func (s *Service) cleanCopy(ctx context.Context, src, dest string) error {
	span, ctx := s.Tracer.FromCtx(ctx, "flow.cleanCopy")
	defer span.Finish()
	span, _ = s.Tracer.FromCtx(ctx, "remove destination")
	err := os.RemoveAll(dest)
	span.Finish()
	if err != nil {
		return errors.WithMessage(err, "remove destination path")
	}
	span, _ = s.Tracer.FromCtx(ctx, "create destination dir")
	err = os.MkdirAll(dest, os.ModePerm)
	span.Finish()
	if err != nil {
		return errors.WithMessage(err, "create destination dir")
	}
	span, _ = s.Tracer.FromCtx(ctx, "copy files")
	span.Finish()
	err = copy.CopyDir(ctx, src, dest)
	if err != nil {
		if errors.Cause(err) == copy.ErrUnknownSource {
			return ErrUnknownConfiguration
		}
		return errors.WithMessage(err, "copy files")
	}
	return nil
}

func zipFiles(files []fileInfo) ([]byte, error) {
	buf := new(bytes.Buffer)
	w := zip.NewWriter(buf)
	for _, file := range files {
		f, err := w.Create(file.relativePath)
		if err != nil {
			return nil, err
		}
		fileContent, err := ioutil.ReadFile(file.fullPath)
		if err != nil {
			return nil, err
		}
		_, err = f.Write(fileContent)
		if err != nil {
			return nil, err
		}
	}

	err := w.Close()
	if err != nil {
		return nil, err
	}

	return buf.Bytes(), nil
}

func uploadFile(url string, fileContent []byte, artifactSpec artifact.Spec, md5 string) error {
	req, err := http.NewRequest(http.MethodPut, url, bytes.NewReader(fileContent))
	if err != nil {
		return err
	}

<<<<<<< HEAD
	// TODO: MD5
	//h := md5.New()
	//md5s := base64.StdEncoding.EncodeToString(h.Sum(nil))
	//req.Header.Set("Content-MD5", md5s)
=======
	jsonSpec, err := artifact.Encode(artifactSpec, false)
	if err != nil {
		return err
	}
	req.Header.Set("x-amz-meta-artifact-spec", jsonSpec)

	req.Header.Set("Content-MD5", md5)
>>>>>>> c1332e5c
	resp, err := http.DefaultClient.Do(req)
	if err != nil {
		return err
	}

	if resp.StatusCode != http.StatusOK {
		defer resp.Body.Close()
		body, err := ioutil.ReadAll(resp.Body)
		if err != nil {
			return fmt.Errorf("failed upload file to %s with status code %v and request id %v and and also got an error reading body %w", url, resp.StatusCode, resp.Header["X-Amz-Request-Id"], err)
		}
		return fmt.Errorf("failed upload file to %s with status code %v and request id %v and body %s", url, resp.StatusCode, resp.Header["X-Amz-Request-Id"], string(body))
	}

	return nil
}<|MERGE_RESOLUTION|>--- conflicted
+++ resolved
@@ -463,20 +463,13 @@
 		return err
 	}
 
-<<<<<<< HEAD
-	// TODO: MD5
-	//h := md5.New()
-	//md5s := base64.StdEncoding.EncodeToString(h.Sum(nil))
-	//req.Header.Set("Content-MD5", md5s)
-=======
 	jsonSpec, err := artifact.Encode(artifactSpec, false)
 	if err != nil {
 		return err
 	}
 	req.Header.Set("x-amz-meta-artifact-spec", jsonSpec)
-
 	req.Header.Set("Content-MD5", md5)
->>>>>>> c1332e5c
+  
 	resp, err := http.DefaultClient.Do(req)
 	if err != nil {
 		return err
